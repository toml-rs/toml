name: rust-next

permissions:
  contents: read

on:
  schedule:
  - cron: '19 19 19 * *'

env:
  RUST_BACKTRACE: 1
  CARGO_TERM_COLOR: always
  CLICOLOR: 1

concurrency:
  group: "${{ github.workflow }}-${{ github.ref }}"
  cancel-in-progress: true

jobs:
  test:
    name: Test
    strategy:
      matrix:
        os: ["ubuntu-latest", "windows-latest", "macos-latest", "macos-14"]
        rust: ["stable", "beta"]
        include:
        - os: ubuntu-latest
          rust: "nightly"
    continue-on-error: ${{ matrix.rust != 'stable' }}
    runs-on: ${{ matrix.os }}
    steps:
    - name: Checkout repository
      uses: actions/checkout@v4
    - name: Install Rust
      uses: dtolnay/rust-toolchain@stable
      with:
        toolchain: ${{ matrix.rust }}
    - uses: Swatinem/rust-cache@v2
<<<<<<< HEAD
    - name: Build
      run: cargo test --no-run --workspace --all-features
    - name: Default features
      run: cargo test --workspace
    - name: toml_edit (all features)
      run: cargo test -p toml_edit --all-features
    - name: toml_edit (no-default features)
      run: cargo test -p toml_edit --no-default-features
    - name: toml (preserve_order)
      run: cargo test -p toml --features preserve_order
    - name: toml (all features)
      run: cargo test -p toml --all-features
    - name: toml (parse-only)
      run: cargo test -p toml --no-default-features --features parse
    - name: toml (display-only)
      run: cargo test -p toml --no-default-features --features display
    - name: toml (no-default features)
      run: cargo test -p toml --no-default-features
=======
    - uses: taiki-e/install-action@cargo-hack
    - name: Build
      run: cargo test --workspace --no-run
    - name: Test
      run: cargo hack test --feature-powerset --workspace
>>>>>>> 181a2cf5
  latest:
    name: "Check latest dependencies"
    runs-on: ubuntu-latest
    steps:
    - name: Checkout repository
      uses: actions/checkout@v4
    - name: Install Rust
      uses: dtolnay/rust-toolchain@stable
      with:
        toolchain: stable
    - uses: Swatinem/rust-cache@v2
    - uses: taiki-e/install-action@cargo-hack
    - name: Update dependencues
      run: cargo update
    - name: Build
<<<<<<< HEAD
      run: cargo test --no-run --workspace --all-features
    - name: Default features
      run: cargo test --workspace
    - name: toml_edit (all features)
      run: cargo test -p toml_edit --all-features
    - name: toml_edit (no-default features)
      run: cargo test -p toml_edit --no-default-features
    - name: toml (preserve_order)
      run: cargo test -p toml --features preserve_order
    - name: toml (all features)
      run: cargo test -p toml --all-features
    - name: toml (parse-only)
      run: cargo test -p toml --no-default-features --features parse
    - name: toml (display-only)
      run: cargo test -p toml --no-default-features --features display
    - name: toml (no-default features)
      run: cargo test -p toml --no-default-features
=======
      run: cargo test --workspace --no-run
    - name: Test
      run: cargo hack test --feature-powerset --workspace
>>>>>>> 181a2cf5
<|MERGE_RESOLUTION|>--- conflicted
+++ resolved
@@ -36,32 +36,11 @@
       with:
         toolchain: ${{ matrix.rust }}
     - uses: Swatinem/rust-cache@v2
-<<<<<<< HEAD
-    - name: Build
-      run: cargo test --no-run --workspace --all-features
-    - name: Default features
-      run: cargo test --workspace
-    - name: toml_edit (all features)
-      run: cargo test -p toml_edit --all-features
-    - name: toml_edit (no-default features)
-      run: cargo test -p toml_edit --no-default-features
-    - name: toml (preserve_order)
-      run: cargo test -p toml --features preserve_order
-    - name: toml (all features)
-      run: cargo test -p toml --all-features
-    - name: toml (parse-only)
-      run: cargo test -p toml --no-default-features --features parse
-    - name: toml (display-only)
-      run: cargo test -p toml --no-default-features --features display
-    - name: toml (no-default features)
-      run: cargo test -p toml --no-default-features
-=======
     - uses: taiki-e/install-action@cargo-hack
     - name: Build
       run: cargo test --workspace --no-run
     - name: Test
       run: cargo hack test --feature-powerset --workspace
->>>>>>> 181a2cf5
   latest:
     name: "Check latest dependencies"
     runs-on: ubuntu-latest
@@ -77,26 +56,6 @@
     - name: Update dependencues
       run: cargo update
     - name: Build
-<<<<<<< HEAD
-      run: cargo test --no-run --workspace --all-features
-    - name: Default features
-      run: cargo test --workspace
-    - name: toml_edit (all features)
-      run: cargo test -p toml_edit --all-features
-    - name: toml_edit (no-default features)
-      run: cargo test -p toml_edit --no-default-features
-    - name: toml (preserve_order)
-      run: cargo test -p toml --features preserve_order
-    - name: toml (all features)
-      run: cargo test -p toml --all-features
-    - name: toml (parse-only)
-      run: cargo test -p toml --no-default-features --features parse
-    - name: toml (display-only)
-      run: cargo test -p toml --no-default-features --features display
-    - name: toml (no-default features)
-      run: cargo test -p toml --no-default-features
-=======
       run: cargo test --workspace --no-run
     - name: Test
-      run: cargo hack test --feature-powerset --workspace
->>>>>>> 181a2cf5
+      run: cargo hack test --feature-powerset --workspace