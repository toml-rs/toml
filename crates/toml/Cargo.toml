[package]
name = "toml"
<<<<<<< HEAD
version = "0.5.9"
readme = "README.md"
license = "MIT OR Apache-2.0"
=======
version = "0.5.11"
readme = "README.md"
license = "MIT/Apache-2.0"
>>>>>>> 0c2004aa
keywords = ["encoding", "toml"]
categories = ["encoding", "parser-implementations", "parsing", "config"]
description = """
A native Rust encoder and decoder of TOML-formatted files and streams. Provides
implementations of the standard Serialize/Deserialize traits for TOML data to
facilitate deserializing and serializing Rust structures.
"""
authors = ["Alex Crichton <alex@alexcrichton.com>"]
repository = "https://github.com/toml-rs/toml"
homepage = "https://github.com/toml-rs/toml"
documentation = "https://docs.rs/toml"
<<<<<<< HEAD
edition = "2021"
rust-version = "1.60.0"  # MSRV
=======
edition = "2018"
rust-version = "1.48.0"
>>>>>>> 0c2004aa
include = [
  "src/**/*",
  "Cargo.toml",
  "LICENSE*",
  "README.md",
  "examples/**/*",
  "benches/**/*",
  "tests/**/*"
]

[package.metadata.release]
pre-release-replacements = [
  {file="CHANGELOG.md", search="Unreleased", replace="{{version}}", min=1},
  {file="CHANGELOG.md", search="\\.\\.\\.HEAD", replace="...{{tag_name}}", exactly=1},
  {file="CHANGELOG.md", search="ReleaseDate", replace="{{date}}", min=1},
  {file="CHANGELOG.md", search="<!-- next-header -->", replace="<!-- next-header -->\n## [Unreleased] - ReleaseDate\n", exactly=1},
<<<<<<< HEAD
  {file="CHANGELOG.md", search="<!-- next-url -->", replace="<!-- next-url -->\n[Unreleased]: https://github.com/toml-rs/toml/compare/{{tag_name}}...HEAD", exactly=1},
=======
  {file="CHANGELOG.md", search="<!-- next-url -->", replace="<!-- next-url -->\n[Unreleased]: https://github.com/toml-rs/toml_edit/compare/{{tag_name}}...HEAD", exactly=1},
>>>>>>> 0c2004aa
]

[features]
default = []

# Use indexmap rather than BTreeMap as the map type of toml::Value.
# This allows data to be read into a Value and written back to a TOML string
# while preserving the order of map keys in the input.
preserve_order = ["indexmap"]

[dependencies]
<<<<<<< HEAD
serde = "1.0.145"
indexmap = { version = "1.9.1", optional = true }
toml_edit = { version = "0.17.1", path = "../toml_edit", features = ["serde"] }
toml_datetime = { version = "0.5.1", path = "../toml_datetime", features = ["serde"] }
serde_spanned = { version = "0.6.0", path = "../serde_spanned", features = ["serde"] }

[dev-dependencies]
serde = { version = "1.0.152", features = ["derive"] }
serde_json = "1.0.91"
toml-test-harness = "0.4.3"
snapbox = "0.4.3"

[[test]]
name = "decoder_compliance"
harness = false

[[test]]
name = "encoder_compliance"
harness = false
=======
serde = "1.0.97"
indexmap = { version = "1.0", optional = true }

[dev-dependencies]
serde_derive = "1.0"
serde_json = "1.0"
>>>>>>> 0c2004aa
<|MERGE_RESOLUTION|>--- conflicted
+++ resolved
@@ -1,14 +1,8 @@
 [package]
 name = "toml"
-<<<<<<< HEAD
-version = "0.5.9"
+version = "0.5.11"
 readme = "README.md"
 license = "MIT OR Apache-2.0"
-=======
-version = "0.5.11"
-readme = "README.md"
-license = "MIT/Apache-2.0"
->>>>>>> 0c2004aa
 keywords = ["encoding", "toml"]
 categories = ["encoding", "parser-implementations", "parsing", "config"]
 description = """
@@ -20,13 +14,8 @@
 repository = "https://github.com/toml-rs/toml"
 homepage = "https://github.com/toml-rs/toml"
 documentation = "https://docs.rs/toml"
-<<<<<<< HEAD
 edition = "2021"
 rust-version = "1.60.0"  # MSRV
-=======
-edition = "2018"
-rust-version = "1.48.0"
->>>>>>> 0c2004aa
 include = [
   "src/**/*",
   "Cargo.toml",
@@ -43,11 +32,7 @@
   {file="CHANGELOG.md", search="\\.\\.\\.HEAD", replace="...{{tag_name}}", exactly=1},
   {file="CHANGELOG.md", search="ReleaseDate", replace="{{date}}", min=1},
   {file="CHANGELOG.md", search="<!-- next-header -->", replace="<!-- next-header -->\n## [Unreleased] - ReleaseDate\n", exactly=1},
-<<<<<<< HEAD
   {file="CHANGELOG.md", search="<!-- next-url -->", replace="<!-- next-url -->\n[Unreleased]: https://github.com/toml-rs/toml/compare/{{tag_name}}...HEAD", exactly=1},
-=======
-  {file="CHANGELOG.md", search="<!-- next-url -->", replace="<!-- next-url -->\n[Unreleased]: https://github.com/toml-rs/toml_edit/compare/{{tag_name}}...HEAD", exactly=1},
->>>>>>> 0c2004aa
 ]
 
 [features]
@@ -59,7 +44,6 @@
 preserve_order = ["indexmap"]
 
 [dependencies]
-<<<<<<< HEAD
 serde = "1.0.145"
 indexmap = { version = "1.9.1", optional = true }
 toml_edit = { version = "0.17.1", path = "../toml_edit", features = ["serde"] }
@@ -78,12 +62,4 @@
 
 [[test]]
 name = "encoder_compliance"
-harness = false
-=======
-serde = "1.0.97"
-indexmap = { version = "1.0", optional = true }
-
-[dev-dependencies]
-serde_derive = "1.0"
-serde_json = "1.0"
->>>>>>> 0c2004aa
+harness = false